## RefAV: Mining Referred Scenarios in Autonomous Vehicle Datasets using LLMs

<p align="center">
<<<<<<< HEAD
  <img src="figures/baseline.pdf" alt="RefAV Method">
=======
  <img src="pipeline.png" alt="RefAV Method">
>>>>>>> 4b9852cf
</p>

A single autonomous vehicle will stream about ~4TB of data per hour with a full stack of camera and lidar sensors. The vast majority of this data comes from uninteresting scenarios -- the ego vehicle driving straight down a lane, possibly with another car in front of it. It can be prohibitively expensive to retrive and label specific scenarios for ego-behaivor evaluation, safety testing, or active learning at scale.

RefAV serves as the baseline for the 2025 Argoverse2 Scenario Mining Challenge. It utilizes an LLM to construct composable function calls from a set of hand-crafted atomic functions such as "turning" or "has_objects_in_front". Given a prompt, the LLM outputs a composable function that narrows down a set of bounding box track predictions to the set that best corresponds to the prompt. Our paper describing the dataset and baseline in detail is available on [arXiv](https://arxiv.org/pdf/2505.20981)  

:rotating_light: Top performing teams can win cash prizes! :rotating_light:

:1st_place_medal: 1st Place: $5,000

:2nd_place_medal: 2nd Place: $3,000

:3rd_place_medal: 3rd Place: $2,000

To be eligible for prizes, teams must submit a technical report, open source their code, and provide instructions on how to reproduce their results. Teams must also beat our best performing official baseline and make their submission visible by the end of the competition to be eligible for prizes.

The scenario mining test split and EvalAI leaderboard will both open on May 7th, 2025. The scenario mining train and val split are available for download now. You may test your method using the available val leaderboard. The val split results are not factored into the competition. 

### Installation

Using [Conda](https://anaconda.org/anaconda/conda) is recommended for environment management
```
conda create -n refav python=3.10
conda activate refav
```

All of the required libaries and packages can be installed with

```
pip install -r requirements.txt
```

Running this code requires downloading the Argoverse2 test and val splits. Run the commands below to download the entire sensor dataset.
More information can be found in the [Argoverse User Guide](https://argoverse.github.io/user-guide/getting_started.html#downloading-the-data).
```
conda install s5cmd -c conda-forge

export DATASET_NAME="sensor"  # sensor, lidar, motion_forecasting or tbv.
export TARGET_DIR="$HOME/data/datasets"  # Target directory on your machine.

s5cmd --no-sign-request cp "s3://argoverse/datasets/av2/$DATASET_NAME/*" $TARGET_DIR
```
It also requies downloading the scenario-mining add on. 
```
export TARGET_DIR="$(pwd)/av2_sm_downloads"
s5cmd --no-sign-request cp "s3://argoverse/tasks/scenario_mining/*" $TARGET_DIR
```

### Generating Detections and Tracks
See the [LT3D repository](https://github.com/neeharperi/LT3D) for information on training a baseline detector and tracker on the Argoverse 2 dataset. Predictions from several baseline trackers for both the test and val sets can be downloaded from [Google Drive](https://drive.google.com/file/d/1X19D5pBBO56eb_kvPOePLLhHDCsY0yql/view).

We provide additional tracking outputs from previous winning Argoverse submissions on the test set [here](https://drive.google.com/file/d/1X19D5pBBO56eb_kvPOePLLhHDCsY0yql/view)

### Running the Code

All of the code necessary for unpacking the dataset, generating referred track predictions,
and evaluating the predictions against the ground truth can be found in the `tutorial.ipynb` file.
It also includes some basic tutorials about how to define and visualize a scenario.

Our experimental results and test/val submissions can be reproduced directly by running `python run_experiment.py --exp_name <exp_name>`. All experiments are found in the `experiments.yml` file.

### Benchmark Evaluation

| **Metric** | **Description** |
|------------|-----------------|
| HOTA-Temporal | HOTA on temporally localized tracks |
| HOTA-Track | HOTA on the full length of a track |
| Timestamp Balanced Accuracy | Timestamp level classification metric |
| Log Balanced Accuracy | Data log/scenario level classification metric |

### Submission Format

Submissions can be made through through the [EvalAI](https://eval.ai/) CLI. To submit to the to the validation and test sets respectively, create an EvalAI profile and run
```bash
pip install evalai
evalai set_token <EvalAI_account_token>
evalai challenge 2469 phase 4899 submit --file /path/to/submission_val.pkl --large
evalai challenge 2469 phase 4898 submit --file /path/to/submission_test.pkl --large
```

The evaluation expects a dictionary of lists of dictionaries
```python
{
      <(log_id,prompt)>: [
            {
                  "timestamp_ns": <timestamp_ns>,
                  "track_id": <track_id>
                  "score": <score>,
                  "label": <label>,
                  "name": <name>,
                  "translation_m": <translation_m>,
                  "size": <size>,
                  "yaw": <yaw>,
            }
      ]
}
```

log_id: Log id associated with the track, also called seq_id.  
prompt: The prompt/description string that describes the scenario associated with the log.  
timestamp_ns: Timestamp associated with the detections.  
track_id: Unique id assigned to each track, this is produced by your tracker.  
score: Track confidence.  
label: Integer index of the object class. This is 0 for REFERRED_OBJECTs, 1 for RELATED_OBJECTs, and 2 for OTHER_OBJECTs  
name: Object class name.  
translation_m: xyz-components of the object translation in the city reference frame, in meters.  
size: Object extent along the x,y,z axes in meters.  
yaw: Object heading rotation along the z axis.  

### Example Submission
```python
example_tracks = {
  ('02678d04-cc9f-3148-9f95-1ba66347dff9','vehicle turning left at stop sign'): [
    {
       'timestamp_ns': 315969904359876000,
       'translation_m': array([[6759.51786422, 1596.42662849,   57.90987307],
             [6757.01580393, 1601.80434654,   58.06088218],
             [6761.8232099 , 1591.6432147 ,   57.66341136],
             ...,
             [6735.5776378 , 1626.72694938,   59.12224152],
             [6790.59603472, 1558.0159741 ,   55.68706682],
             [6774.78130127, 1547.73853494,   56.55294184]]),
       'size': array([[4.315736  , 1.7214599 , 1.4757565 ],
             [4.3870926 , 1.7566483 , 1.4416479 ],
             [4.4788623 , 1.7604711 , 1.4735452 ],
             ...,
             [1.6218852 , 0.82648355, 1.6104599 ],
             [1.4323177 , 0.79862624, 1.5229694 ],
             [0.7979312 , 0.6317313 , 1.4602867 ]], dtype=float32),
      'yaw': array([-1.1205611 , ... , -1.1305285 , -1.1272993], dtype=float32),
      'name': array(['REFERRED_OBJECT', ..., 'REFERRED_OBJECT', 'RELATED_OBJECT'], dtype='<U31'),
      'label': array([ 0, 0, ... 0,  1], dtype=int32),
      'score': array([0.54183, ..., 0.47720736, 0.4853499], dtype=float32),
      'track_id': array([0, ... , 11, 12], dtype=int32),
    },
    ...
  ],
  ...
}
```

### Additional Competition Details

* Language queries are object-centric -- all correspond to some set of objects.
* Most language queries are given from the third person persective (such as "ego vehicle turning left"). The language queries given from the first-person perspective (such as "the pedestrian on the right") describe objects from the point of view of the ego vehicle.
* In the case the language query does not refer to an object (such as "raining"), the track bounding boxes should be drawn around the ego vehicle.
* Scenarios only involve objects within 50 meters from the ego vehicle and within 5 meters of a mapped road.
* Interacting objects within a scenario are at most 50 meters away from each other. 
* All referred object tracks persist for at least 3 evaluation timestamps (1.5s).
  
The ego vehicle has the following bounding box across all logs and timestamps
'translation_m': [1.422, 0, 0.25]
'size': [4.877, 2, 1.473]
'yaw': [0]

### Contact 

Any questions or discussion are welcome! Please raise an issue (preferred), or send me an email.

Cainan Davidson [crdavids@andrew.cmu.edu]

## Citation
If you find our paper and code repository useful, please cite us:
```bib
@article{davidson2025refav,
  title={RefAV: Towards Planning-Centric Scenario Mining},
  author={Davidson, Cainan and Ramanan, Deva and Peri, Neehar},
  journal={arXiv preprint arXiv:2505.20981},
  year={2025}
}
```<|MERGE_RESOLUTION|>--- conflicted
+++ resolved
@@ -1,11 +1,7 @@
 ## RefAV: Mining Referred Scenarios in Autonomous Vehicle Datasets using LLMs
 
 <p align="center">
-<<<<<<< HEAD
   <img src="figures/baseline.pdf" alt="RefAV Method">
-=======
-  <img src="pipeline.png" alt="RefAV Method">
->>>>>>> 4b9852cf
 </p>
 
 A single autonomous vehicle will stream about ~4TB of data per hour with a full stack of camera and lidar sensors. The vast majority of this data comes from uninteresting scenarios -- the ego vehicle driving straight down a lane, possibly with another car in front of it. It can be prohibitively expensive to retrive and label specific scenarios for ego-behaivor evaluation, safety testing, or active learning at scale.
